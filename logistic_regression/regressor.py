import numpy as np
import pandas as pd
from sklearn.preprocessing import PolynomialFeatures

from typing import Literal, Union

from scipy.special import expit as sigmoid

from .optimizers import mini_batch_gd, iwls, adam, sgd, newton


class LogisticRegressor:
    slots = [
        "beta",
        "prob_threshold",
        "descent_algorithm",
        "include_intercept",
        "include_interactions",
        "convergence_rate",
        "feature_names",
    ]

    def __init__(
        self,
        descent_algorithm: Literal[
            "minibatch", "newton", "iwls", "adam", "sgd"
        ] = "minibatch",
        prob_threshold: float = 0.5,
        include_intercept: bool = True,
        include_interactions: bool = False,
    ):
        """
        Initialize the LogisticRegressor class.

        Parameters:
        - descent_algorithm (str, optional): The descent algorithm to use for optimization. Defaults to "minibatch". Options are "minibatch", "newton", "iwls", "adam", "sgd".
        - prob_threshold (float, optional): The probability threshold for classification, which determines w Defaults to 0.5.
        - include_intercept (bool, optional): Whether to include intercept term in the model. Defaults to True.
        - include_interactions (bool, optional): Whether to include interaction terms in the model. Defaults to False.
        """

        assert (
            0 <= prob_threshold <= 1
        ), "prob_threshold represents a probability and must be between 0 and 1"

        self.descent_algorithm = descent_algorithm
        self.prob_threshold = prob_threshold
        self.include_intercept = include_intercept
        self.include_interactions = include_interactions
        self.beta = None
        self.convergence_rate = None
        self.feature_names = None

    def random_init_weights(self, p: int):
        self.beta = np.random.standard_normal(p)

    def predict_proba(self, X: Union[np.ndarray, pd.DataFrame]):
        if self.beta is None:
            raise ValueError(
                "Model has not been trained yet, please train the model first"
            )

        if X.shape[1] != len(self.beta):
            # if there are no interaction or intercept terms, then we need to add them
            X_copy = self.create_data_frame(X)
        else:
            X_copy = X

        assert X_copy.shape[1] == len(
            self.beta
        ), "Number of features in X must match the length of beta, check if you passed a X of correct shape"

        return sigmoid(X_copy @ self.beta)

    def predict(self, X: Union[np.ndarray, pd.DataFrame]):
        return self.predict_proba(X) > self.prob_threshold

    def minus_log_likelihood(
        self, X: Union[np.ndarray, pd.DataFrame], y: Union[np.ndarray, pd.Series]
    ):
        if X.shape[1] != len(self.beta):
            # if there are no interaction or intercept terms, then we need to add them
            X_copy = self.create_data_frame(X)
        else:
            X_copy = X

        assert X_copy.shape[1] == len(
            self.beta
        ), "Number of features in X must match the length of beta, check if you passed a X of correct shape"

        weighted_input = X_copy @ self.beta
        L = np.sum(y * weighted_input - np.log(1 + np.exp(weighted_input)))
        return -L

    def loss(
        self,
        y: Union[np.ndarray, pd.DataFrame],
        y_hat_proba: Union[np.ndarray, pd.DataFrame],
    ):
        # log likelihood loss
        return -np.sum(y * np.log(y_hat_proba) + (1 - y) * np.log(1 - y_hat_proba))

    @staticmethod
    def loss_prime(
        X: Union[np.ndarray, pd.DataFrame],
        y: Union[np.ndarray, pd.DataFrame],
        beta: np.ndarray,
    ):
        """
        calculates the derivative of the loss function with respect to the beta
        """
        assert X.shape[-1] == len(
            beta
        ), "Number of features in X must match the length of beta, maybe try adding an intercept or interaction terms"

        # as we know from MSO
        p = sigmoid(X @ beta)
        if y.shape == ():  # if y is a scalar, then there wont be matrix multiplication
            return -X.T * (y - p)
        return -X.T @ (y - p)

    @staticmethod
    def loss_second(
        X: Union[np.ndarray, pd.DataFrame],
        y: Union[np.ndarray, pd.DataFrame],
        beta: np.ndarray,
    ):
        """
        calculates the second derivative of the loss function with respect to the beta
        """
        assert X.shape[-1] == len(
            beta
        ), "Number of features in X must match the length of beta, maybe try adding an intercept or interaction terms"

        # as we also know from MSO
        p = sigmoid(X @ beta)
        W = np.diag(p * (1 - p))
        return X.T @ W @ X

    def fit(
        self,
        X: Union[np.ndarray, pd.DataFrame],
        y: Union[np.ndarray, pd.DataFrame],
<<<<<<< HEAD
        learning_rate: float = 0.01,
        max_num_epoch: int = 500,
=======
        max_num_epoch: int = 1000,
>>>>>>> 906cbf79
        tolerance: float = 1e-6,
        batch_size: int = 32,
        verbose: bool = False,
    ):

        # transform input data to include interaction terms and an intercept term
        X_copy = self.create_data_frame(X)

        self.random_init_weights(X_copy.shape[1])

        if self.descent_algorithm == "minibatch":
            self.beta, self.convergence_rate = mini_batch_gd(
                X_copy,
                y,
                initial_solution=self.beta,
                regressor=self,
                calculate_gradient=LogisticRegressor.loss_prime,
                max_num_epoch=max_num_epoch,
                tolerance=tolerance,
                batch_size=batch_size,
                verbose=verbose,
            )

        elif self.descent_algorithm == "iwls":
            self.beta, self.convergence_rate = iwls(
                X_copy,
                y,
                initial_solution=self.beta,
                regressor=self,
                max_num_epoch=max_num_epoch,
                tolerance=tolerance,
                verbose=verbose,
            )
        elif self.descent_algorithm == "adam":
            self.beta, self.convergence_rate = adam(
                X_copy,
                y,
                initial_solution=self.beta,
                regressor=self,
                calculate_gradient=LogisticRegressor.loss_prime,
                max_num_epoch=max_num_epoch,
                tolerance=tolerance,
                verbose=verbose,
            )
        elif self.descent_algorithm == "sgd":
            self.beta, self.convergence_rate = sgd(
                X_copy,
                y,
                initial_solution=self.beta,
                regressor=self,
                calculate_gradient=LogisticRegressor.loss_prime,
                max_num_epoch=max_num_epoch,
                tolerance=tolerance,
                verbose=verbose,
            )
        elif self.descent_algorithm == "newton":
            self.beta, self.convergence_rate = newton(
                X_copy,
                y,
                initial_solution=self.beta,
                regressor=self,
                calculate_gradient=LogisticRegressor.loss_prime,
                calculate_hessian=LogisticRegressor.loss_second,
                max_num_epoch=max_num_epoch,
                tolerance=tolerance,
                verbose=verbose,
            )
        else:
            raise ValueError("Invalid descent_algorithm")

    def accuracy(
        self, X: Union[np.ndarray, pd.DataFrame], y: Union[np.ndarray, pd.DataFrame]
    ):
        return np.mean(self.predict(X) == y)

    def balanced_accuracy(
        self, X: Union[np.ndarray, pd.DataFrame], y: Union[np.ndarray, pd.DataFrame]
    ):
        y = y.astype(bool)

        negative_class = np.sum(~y)
        positive_class = np.sum(y)

        confusion_matrix = self.confusion_matrix(X, y)
        return 0.5 * (
            confusion_matrix[0, 0] / positive_class
            + confusion_matrix[1, 1] / negative_class
        )

    def confusion_matrix(
        self, X: Union[np.ndarray, pd.DataFrame], y: Union[np.ndarray, pd.DataFrame]
    ):
        y = y.astype(bool)
        if self.include_interactions:
            y = y.reset_index(drop=True)
        y_hat = self.predict(X)

        tp = np.sum(y_hat & y)
        tn = np.sum(~y_hat & ~y)
        fp = np.sum(y_hat & ~y)
        fn = np.sum(~y_hat & y)
        return np.array([[tp, fp], [fn, tn]])

    def create_data_frame(self, X: Union[np.ndarray, pd.DataFrame]):
        """function adds interaction terms and an intercept term to the data frame if needed"""
        X = X.copy()
        if self.include_interactions:
            return self.create_data_frame_with_interactions(X)
        if self.include_intercept:
            return self.create_data_frame_with_intersept(X)
        return pd.DataFrame(X)

    def create_data_frame_with_intersept(self, X: Union[np.ndarray, pd.DataFrame]):
        """function creates a data frame with an intercept column"""
        if type(X) is not pd.DataFrame:
            X = pd.DataFrame(X)
        if "intercept" not in X.columns:
            X.insert(0, "intercept", 1)
        return X

    def create_data_frame_with_interactions(self, X: Union[np.ndarray, pd.DataFrame]):
        """function creates a data frame with interaction terms"""
        if type(X) is not pd.DataFrame:
            X = pd.DataFrame(X)

        # create the new column names

        col_names_X = list(X.columns)
        new_col_names = col_names_X.copy()
        if self.include_intercept:
            new_col_names = ["intercept"] + col_names_X

        for idx, first_variable_name in enumerate(col_names_X):
            for second_variable_name in col_names_X[idx + 1 :]:
                new_col_names.append(f"{first_variable_name}*{second_variable_name}")

        # create the interaction terms
        poly = PolynomialFeatures(
            degree=2, interaction_only=True, include_bias=self.include_intercept
        )
        X = poly.fit_transform(X)
        X = pd.DataFrame(X, columns=new_col_names)
        if self.feature_names is None:
            X = self.remove_collinear_features(X, 0.8)
        else:
            X = X[self.feature_names]
        return X

    def remove_collinear_features(self, x, threshold):
        """
        Objective:
            Remove collinear features in a dataframe with a correlation coefficient
            greater than the threshold. Removing collinear features can help a model
            to generalize and improves the interpretability of the model.

        Inputs:
            x: features dataframe
            threshold: features with correlations greater than this value are removed

        Output:
            dataframe that contains only the non-highly-collinear features
        """

        # Calculate the correlation matrix
        corr_matrix = x.corr()
        iters = range(len(corr_matrix.columns) - 1)
        drop_cols = []

        # Iterate through the correlation matrix and compare correlations
        for i in iters:
            for j in range(i + 1):
                item = corr_matrix.iloc[j : (j + 1), (i + 1) : (i + 2)]
                col = item.columns
                row = item.index
                val = abs(item.values)

                # If correlation exceeds the threshold
                if val >= threshold:
                    # Print the correlated features and the correlation value
                    # print(col.values[0], "|", row.values[0], "|", round(val[0][0], 2))
                    drop_cols.append(col.values[0])

        # Drop one of each pair of correlated columns
        drops = set(drop_cols)
        self.feature_names = [col for col in x.columns if col not in drops]
        x = x.drop(columns=drops)
        return x

    def predict_and_calculate_loss(self, X, y, current_beta):
        self.beta = current_beta
        y_hat = self.predict_proba(X)
        y_hat = np.clip(y_hat, 1e-10, 1 - 1e-10)
        return self.loss(y, y_hat)<|MERGE_RESOLUTION|>--- conflicted
+++ resolved
@@ -141,12 +141,8 @@
         self,
         X: Union[np.ndarray, pd.DataFrame],
         y: Union[np.ndarray, pd.DataFrame],
-<<<<<<< HEAD
         learning_rate: float = 0.01,
         max_num_epoch: int = 500,
-=======
-        max_num_epoch: int = 1000,
->>>>>>> 906cbf79
         tolerance: float = 1e-6,
         batch_size: int = 32,
         verbose: bool = False,
